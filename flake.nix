--- conflicted
+++ resolved
@@ -60,14 +60,11 @@
               inherit voxypy;
             };
           };
-          usd2gltf = with pkgs; writeShellScriptBin "usd2gltf" "${blender}/bin/blender --background -P ${./convert.py} -- $@";
+          usd2gltf = with pkgs; writeShellScriptBin "usd2gltf" "${blender}/bin/blender --background -P ${./nix/convert.py} -- $@";
         };
         devShells.default = with pkgs;
           mkShell {
-<<<<<<< HEAD
-            buildInputs = [packages.usd2gltf black tev openusd (packages.patched-python.withPackages (ps: [ps.markov ps.voxypy ps.ipython ps.numpy ps.pillow ps.scikit-image ps.ffmpeg-python ps.zstandard ps.openusd]))];
-=======
-            buildInputs = [packages.usd2gltf black tev (packages.patched-python.withPackages (ps: [ps.markov ps.voxypy] ++ (python-deps ps)))];
+            buildInputs = [packages.usd2gltf black tev openusd (packages.patched-python.withPackages (ps: [ps.markov ps.voxypy] ++ (python-deps ps)))];
           };
         devShells.build = with pkgs;
           mkShell {
@@ -86,8 +83,21 @@
               export PATH="$PIP_PREFIX/bin:$PATH"
               unset SOURCE_DATE_EPOCH
             '';
->>>>>>> 54b99ad0
           };
+        devShells.venv =
+          (pkgs.buildFHSUserEnv {
+            name = "pipzone";
+            targetPkgs = pkgs: (with pkgs; [
+              python3
+              python3Packages.pip
+              python3Packages.virtualenv
+              zlib
+              maturin
+              black
+            ]);
+            runScript = "bash";
+          })
+          .env;
       }
     );
 }