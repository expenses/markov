from markov import rep, index_for_colour, PatternWithOptions, TevClient, One, Markov
import numpy as np
import sys
from util import spawn_tev

client = spawn_tev()

<<<<<<< HEAD
width = 4096
height = 4096
arr = np.zeros((width, height), dtype=np.uint8)
arr[: height - 4] = index_for_colour("U")
arr[height - 4] = index_for_colour("G")
arr[height - 3 :] = index_for_colour("N")
=======
dim = int(sys.argv[1])
arr = np.zeros((dim, dim), dtype=np.uint8)
arr[: dim - 4] = index_for_colour("U")
arr[dim - 4] = index_for_colour("G")
arr[dim - 3 :] = index_for_colour("N")
>>>>>>> 5c183d31

rep(
    arr,
    Markov(
        One(
            PatternWithOptions(
                """
                    UUU,
                    UUU,
                    UPU
                    =
                    ***,
                    *P*,
                    *E*
                """,
                allow_rot90=False,
            ),
            PatternWithOptions(
                """
                    UUU,
                    UUU,
                    UUU,
                    PUU,
                    **U
                    =
                    ***,
                    *P*,
                    *E*,
                    EE*,
                    ***
                """,
                allow_rot90=False,
            ),
            PatternWithOptions(
                """
                    UUUUU,
                    UUUUU,
                    UUUUU,
                    UUPUU,
                    U***U
                    =
                    *****,
                    *P*P*,
                    *E*E*,
                    *EEE*,
                    *****
                """,
                allow_rot90=False,
            ),
            """
                UUU,
                UPU,
                UEU,
                UEU,
                =
                *Y*,
                YEY,
                *Y*,
                ***,
            """,
        ),
        """
            UUUUU,
            UUUUU,
            UUUUU,
            GGGGG,
            NNNNN
            =
            UUUUU,
            UUPUU,
            UUEUU,
            GGEGG,
            NNENN
        """,
    ),
)
rep(
    arr,
    """
            ***,
            *P*,
            ***,
            =
            *Y*,
            YEY,
            *Y*
        """,
)
client.send_image("final", arr)<|MERGE_RESOLUTION|>--- conflicted
+++ resolved
@@ -5,20 +5,12 @@
 
 client = spawn_tev()
 
-<<<<<<< HEAD
 width = 4096
 height = 4096
 arr = np.zeros((width, height), dtype=np.uint8)
 arr[: height - 4] = index_for_colour("U")
 arr[height - 4] = index_for_colour("G")
 arr[height - 3 :] = index_for_colour("N")
-=======
-dim = int(sys.argv[1])
-arr = np.zeros((dim, dim), dtype=np.uint8)
-arr[: dim - 4] = index_for_colour("U")
-arr[dim - 4] = index_for_colour("G")
-arr[dim - 3 :] = index_for_colour("N")
->>>>>>> 5c183d31
 
 rep(
     arr,
